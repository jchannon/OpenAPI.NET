--- conflicted
+++ resolved
@@ -16,17 +16,11 @@
         /// <summary>
         /// Validate element and all child elements
         /// </summary>
-<<<<<<< HEAD
-        public static IEnumerable<ValidationError> Validate(this IOpenApiElement element)
-        {
-            var validator = new OpenApiValidator();
-=======
         /// <param name="element">Element to validate</param>
         /// <param name="ruleSet">Optional set of rules to use for validation</param>
         /// <returns>An IEnumerable of errors.  This function will never return null.</returns>
         public static IEnumerable<ValidationError> Validate(this IOpenApiElement element, ValidationRuleSet ruleSet = null)         {
             var validator = new OpenApiValidator(ruleSet);
->>>>>>> 973696fb
             var walker = new OpenApiWalker(validator);
             walker.Walk(element);
             return validator.Errors;
