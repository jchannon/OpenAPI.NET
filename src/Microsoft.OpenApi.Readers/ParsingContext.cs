--- conflicted
+++ resolved
@@ -129,51 +129,6 @@
         }
 
         /// <summary>
-<<<<<<< HEAD
-        /// Gets the referenced object.
-        /// </summary>
-        public IOpenApiReferenceable GetReferencedObject(
-            OpenApiDiagnostic diagnostic,
-            ReferenceType referenceType,
-            string referenceString)
-        {
-            _referenceStore.TryGetValue(referenceString, out var referencedObject);
-
-            // If reference has already been accessed once, simply return the same reference object.
-            if (referencedObject != null)
-            {
-                return referencedObject;
-            }
-
-            var reference = VersionService.ConvertToOpenApiReference(referenceString, referenceType);
-            
-            var isReferencedObjectFound = VersionService.TryLoadReference(this, reference, out referencedObject);
-
-            if (isReferencedObjectFound)
-            {
-                // Populate the Reference section of the object, so that the writers
-                // can recognize that this is referencing another object.
-                referencedObject.Reference = reference;
-                _referenceStore.Add(referenceString, referencedObject);
-            }
-            else if (referencedObject != null)
-            {
-                return referencedObject;
-            }
-            else
-            {
-                diagnostic.Errors.Add(
-                    new OpenApiError(
-                        GetLocation(),
-                        $"Cannot resolve the reference {referenceString}"));
-            }
-
-            return referencedObject;
-        }
-
-        /// <summary>
-=======
->>>>>>> 973696fb
         /// Gets the value from the temporary storage matching the given key.
         /// </summary>
         public T GetFromTempStorage<T>(string key) where T : class
