﻿// Copyright (c) Microsoft Corporation. All rights reserved.
// Licensed under the MIT license. 

using System;
using System.IO;
using System.Linq;
<<<<<<< HEAD
using System.Threading.Tasks;
=======
using Microsoft.OpenApi.Exceptions;
>>>>>>> a6b2e71f
using Microsoft.OpenApi.Extensions;
using Microsoft.OpenApi.Models;
using Microsoft.OpenApi.Readers.Interface;
using Microsoft.OpenApi.Readers.Services;
using Microsoft.OpenApi.Services;
using SharpYaml;
using SharpYaml.Serialization;

namespace Microsoft.OpenApi.Readers
{
    /// <summary>
    /// Service class for converting streams into OpenApiDocument instances
    /// </summary>
    public class OpenApiStreamReader : IOpenApiReader<Stream, OpenApiDiagnostic>
    {
        private OpenApiReaderSettings _settings;

        /// <summary>
        /// Create stream reader with custom settings if desired.
        /// </summary>
        /// <param name="settings"></param>
        public OpenApiStreamReader(OpenApiReaderSettings settings = null)
        {
            _settings = settings ?? new OpenApiReaderSettings();

        }
        /// <summary>
        /// Reads the stream input and parses it into an Open API document.
        /// </summary>
        /// <param name="input">Stream containing OpenAPI description to parse.</param>
        /// <param name="diagnostic">Returns diagnostic object containing errors detected during parsing</param>
        /// <returns>Instance of newly created OpenApiDocument</returns>
        public OpenApiDocument Read(Stream input, out OpenApiDiagnostic diagnostic)
        {
            diagnostic = new OpenApiDiagnostic();

            // Parse the OpenAPI Document
            OpenApiDocument document = ParseStream(input, diagnostic);

            // Resolve References if requested
            switch (_settings.ReferenceResolution)
            {
                case ReferenceResolutionSetting.ResolveAllReferences:
                    throw new ArgumentException("Cannot resolve remote references using synchronous Read method, use ReadAsync instead");
                case ReferenceResolutionSetting.ResolveLocalReferences:
                    ResolveReferences(document,false);
                    break;
                case
                    ReferenceResolutionSetting.DoNotResolveReferences:
                    break;
            }

            ValidateDocument(diagnostic, document);

            return document;
        }

        /// <summary>
        /// Reads the stream input and parses it into an Open API document. 
        /// Remote references are also loaded as OpenApiDocuments and OpenApiElements and stored in the OpenApiWorkspace
        /// </summary>
        /// <param name="input">Stream containing OpenAPI description to parse.</param>
        /// <param name="diagnostic">Returns diagnostic object containing errors detected during parsing.  Caller must provide an instance.</param>
        /// <param name="openApiWorkspace">Container for the set of OpenAPIDocuments and OpenApiElements referenced. Provide a previously used workspace to avoid re-parsing common documents.</param>
        /// <returns></returns>
        /// <remarks>Will be made public once finalized.</remarks>
        internal async Task<OpenApiDocument> ReadAsync(Stream input, OpenApiDiagnostic diagnostic, OpenApiWorkspace openApiWorkspace = null) 
        {
            // Parse the OpenAPI Document
            OpenApiDocument document = ParseStream(input, diagnostic);

            // Load Document into workspace and load all referenced documents
            var workspace = openApiWorkspace ?? new OpenApiWorkspace();
            var settings = new OpenApiReaderSettings()
            {
                ExtensionParsers = _settings.ExtensionParsers,
                RuleSet = _settings.RuleSet,
                ReferenceResolution = ReferenceResolutionSetting.DoNotResolveReferences
            };

            var reader = new OpenApiStreamReader(settings);
            var workspaceLoader = new OpenApiWorkspaceLoader<Stream, OpenApiDiagnostic>(openApiWorkspace, new DefaultStreamLoader(), reader);
            await workspaceLoader.LoadAsync(null,document);

            // Resolve References if requested
            switch (_settings.ReferenceResolution)
            {
                case ReferenceResolutionSetting.ResolveAllReferences:
                    // Resolve references in documents
                    foreach (var item in workspace.Documents)
                    {
                        ResolveReferences(item, true);
                    }
                    break;
                case ReferenceResolutionSetting.ResolveLocalReferences:
                    // Resolve references in documents
                    foreach (var item in workspace.Documents)
                    {
                        ResolveReferences(item,false);
                    }
                    break;
                case
                    ReferenceResolutionSetting.DoNotResolveReferences:
                    break;
            }

            // Validate loaded documents
            foreach (var item in workspace.Documents)
            {
                ValidateDocument(diagnostic, item);
            }

            return document;
        }

        private OpenApiDocument ParseStream(Stream input, OpenApiDiagnostic diagnostic)
        {
            ParsingContext context;
            YamlDocument yamlDocument;

            // Parse the YAML/JSON
            try
            {
                yamlDocument = LoadYamlDocument(input);
            }
            catch (SyntaxErrorException ex)
            {
                diagnostic.Errors.Add(new OpenApiError(string.Empty, ex.Message));
                return new OpenApiDocument();
            }

            context = new ParsingContext
            {
                ExtensionParsers = _settings.ExtensionParsers
            };

<<<<<<< HEAD
            // Parse the OpenAPI Document
            return context.Parse(yamlDocument, diagnostic);
        }
=======
            OpenApiDocument document = null;

            try
            {
                // Parse the OpenAPI Document
                document = context.Parse(yamlDocument, diagnostic);

                // Resolve References if requested
                switch (_settings.ReferenceResolution)
                {
                    case ReferenceResolutionSetting.ResolveAllReferences:
                        throw new ArgumentException(Properties.SRResource.CannotResolveRemoteReferencesSynchronously);
                    case ReferenceResolutionSetting.ResolveLocalReferences:
                        var resolver = new OpenApiReferenceResolver(document);
                        var walker = new OpenApiWalker(resolver);
                        walker.Walk(document);
                        foreach (var item in resolver.Errors)
                        {
                            diagnostic.Errors.Add(item);
                        }
                        break;
                    case ReferenceResolutionSetting.DoNotResolveReferences:
                        break;
                }

            }
            catch (OpenApiException ex)
            {
                diagnostic.Errors.Add(new OpenApiError(ex));
            }
>>>>>>> a6b2e71f

        private void ValidateDocument(OpenApiDiagnostic diagnostic, OpenApiDocument document)
        {
            // Validate the document
            var errors = document.Validate(_settings.RuleSet);
            foreach (var item in errors)
            {
                diagnostic.Errors.Add(new OpenApiError(item.ErrorPath, item.ErrorMessage));
            }
        }


        /// <summary>
        /// Helper method to turn streams into YamlDocument
        /// </summary>
        /// <param name="input">Stream containing YAML formatted text</param>
        /// <returns>Instance of a YamlDocument</returns>
        internal static YamlDocument LoadYamlDocument(Stream input)
        {
            YamlDocument yamlDocument;
            using (var streamReader = new StreamReader(input))
            {
                var yamlStream = new YamlStream();
                yamlStream.Load(streamReader);
                yamlDocument = yamlStream.Documents.First();
            }
            return yamlDocument;
        }

        private static void ResolveReferences(OpenApiDocument document, bool includeRemote)
        {
            var resolver = new OpenApiReferenceResolver(document, includeRemote);
            var walker = new OpenApiWalker(resolver);
            walker.Walk(document);
        }

    }
}<|MERGE_RESOLUTION|>--- conflicted
+++ resolved
@@ -4,11 +4,8 @@
 using System;
 using System.IO;
 using System.Linq;
-<<<<<<< HEAD
 using System.Threading.Tasks;
-=======
 using Microsoft.OpenApi.Exceptions;
->>>>>>> a6b2e71f
 using Microsoft.OpenApi.Extensions;
 using Microsoft.OpenApi.Models;
 using Microsoft.OpenApi.Readers.Interface;
@@ -145,42 +142,9 @@
                 ExtensionParsers = _settings.ExtensionParsers
             };
 
-<<<<<<< HEAD
             // Parse the OpenAPI Document
             return context.Parse(yamlDocument, diagnostic);
         }
-=======
-            OpenApiDocument document = null;
-
-            try
-            {
-                // Parse the OpenAPI Document
-                document = context.Parse(yamlDocument, diagnostic);
-
-                // Resolve References if requested
-                switch (_settings.ReferenceResolution)
-                {
-                    case ReferenceResolutionSetting.ResolveAllReferences:
-                        throw new ArgumentException(Properties.SRResource.CannotResolveRemoteReferencesSynchronously);
-                    case ReferenceResolutionSetting.ResolveLocalReferences:
-                        var resolver = new OpenApiReferenceResolver(document);
-                        var walker = new OpenApiWalker(resolver);
-                        walker.Walk(document);
-                        foreach (var item in resolver.Errors)
-                        {
-                            diagnostic.Errors.Add(item);
-                        }
-                        break;
-                    case ReferenceResolutionSetting.DoNotResolveReferences:
-                        break;
-                }
-
-            }
-            catch (OpenApiException ex)
-            {
-                diagnostic.Errors.Add(new OpenApiError(ex));
-            }
->>>>>>> a6b2e71f
 
         private void ValidateDocument(OpenApiDiagnostic diagnostic, OpenApiDocument document)
         {
